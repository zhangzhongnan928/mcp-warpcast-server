import asyncio
import json

import main

# Helper request object for mcp_message
class FakeRequest:
    def __init__(self, payload):
        self._payload = payload

    async def json(self):
        return self._payload


def test_post_cast(monkeypatch):
    monkeypatch.setattr(main, "ensure_token", lambda: None)
    def mock_post_cast(text):
        return {"status": "success", "text": text}
    monkeypatch.setattr(main.warpcast_api, "post_cast", mock_post_cast)
    result = main.post_cast(main.CastRequest(text="hello"))
    assert result == {"status": "success", "text": "hello"}


def test_user_casts(monkeypatch):
    monkeypatch.setattr(main, "ensure_token", lambda: None)
    def mock_user_casts(username, limit=20):
        return {"casts": [f"{username}-{limit}"]}
    monkeypatch.setattr(main.warpcast_api, "get_user_casts", mock_user_casts)
    result = main.user_casts("alice", limit=5)
    assert result == {"casts": ["alice-5"]}


def test_search_casts(monkeypatch):
    monkeypatch.setattr(main, "ensure_token", lambda: None)
    def mock_search_casts(q, limit=20):
        return {"results": [q, limit]}
    monkeypatch.setattr(main.warpcast_api, "search_casts", mock_search_casts)
    result = main.search_casts("test", limit=3)
    assert result == {"results": ["test", 3]}


def test_trending_casts(monkeypatch):
    monkeypatch.setattr(main, "ensure_token", lambda: None)
    def mock_trending_casts(limit=20):
        return {"trending": limit}
    monkeypatch.setattr(main.warpcast_api, "get_trending_casts", mock_trending_casts)
    result = main.trending_casts(limit=4)
    assert result == {"trending": 4}


def test_all_channels(monkeypatch):
    monkeypatch.setattr(main, "ensure_token", lambda: None)
    def mock_all_channels():
        return {"channels": []}
    monkeypatch.setattr(main.warpcast_api, "get_all_channels", mock_all_channels)
    result = main.all_channels()
    assert result == {"channels": []}


def test_get_channel(monkeypatch):
    monkeypatch.setattr(main, "ensure_token", lambda: None)
    def mock_get_channel(channel_id):
        return {"channel": channel_id}
    monkeypatch.setattr(main.warpcast_api, "get_channel", mock_get_channel)
    result = main.get_channel("123")
    assert result == {"channel": "123"}


def test_channel_casts(monkeypatch):
    monkeypatch.setattr(main, "ensure_token", lambda: None)
    def mock_channel_casts(channel_id, limit=20):
        return {"casts": [channel_id, limit]}
    monkeypatch.setattr(main.warpcast_api, "get_channel_casts", mock_channel_casts)
    result = main.channel_casts("abc", limit=2)
    assert result == {"casts": ["abc", 2]}


def test_follow_channel(monkeypatch):
    monkeypatch.setattr(main, "ensure_token", lambda: None)
    def mock_follow_channel(channel_id):
        return {"status": "success", "channel": channel_id}
    monkeypatch.setattr(main.warpcast_api, "follow_channel", mock_follow_channel)
    result = main.follow_channel(main.ChannelRequest(channel_id="xyz"))
    assert result == {"status": "success", "channel": "xyz"}


def test_unfollow_channel(monkeypatch):
    monkeypatch.setattr(main, "ensure_token", lambda: None)
    def mock_unfollow_channel(channel_id):
        return {"status": "success", "channel": channel_id}
    monkeypatch.setattr(main.warpcast_api, "unfollow_channel", mock_unfollow_channel)
<<<<<<< HEAD
    result = main.unfollow_channel(main.ChannelRequest(channel_id="xyz"))
    assert result == {"status": "success", "channel": "xyz"}


def test_mcp_multiple_streams():
    async def run_test():
        q1 = asyncio.Queue()
        q2 = asyncio.Queue()
        main.mcp_queues.add(q1)
        main.mcp_queues.add(q2)
        gen1 = main._event_generator(q1)
        gen2 = main._event_generator(q2)
        next1 = asyncio.create_task(gen1.__anext__())
        next2 = asyncio.create_task(gen2.__anext__())
        await main.mcp_message(FakeRequest({"method": "initialize", "id": 1}))
        data1 = await next1
        data2 = await next2
        assert data1 == data2
        payload = json.loads(data1.split("data: ")[1])
        assert payload["result"]["protocolVersion"] == "2024-11-05"
        await gen1.aclose()
        await gen2.aclose()
        assert not main.mcp_queues
    asyncio.run(run_test())
=======
    response = client.post("/unfollow-channel", json={"channel_id": "xyz"})
    assert response.status_code == 200
    assert response.json() == {"status": "success", "channel": "xyz"}


def test_handshake_removed():
    response = client.post("/handshake", json={})
    assert response.status_code == 404

    def test_mcp_stream_invalid_origin():
    response = client.get("/mcp", headers={"Origin": "http://evil.com"})
    assert response.status_code == 403

def test_mcp_stream_missing_origin():
    response = client.get("/mcp")
    assert response.status_code == 403
>>>>>>> 2d2b3c9f
<|MERGE_RESOLUTION|>--- conflicted
+++ resolved
@@ -89,7 +89,6 @@
     def mock_unfollow_channel(channel_id):
         return {"status": "success", "channel": channel_id}
     monkeypatch.setattr(main.warpcast_api, "unfollow_channel", mock_unfollow_channel)
-<<<<<<< HEAD
     result = main.unfollow_channel(main.ChannelRequest(channel_id="xyz"))
     assert result == {"status": "success", "channel": "xyz"}
 
@@ -114,7 +113,7 @@
         await gen2.aclose()
         assert not main.mcp_queues
     asyncio.run(run_test())
-=======
+
     response = client.post("/unfollow-channel", json={"channel_id": "xyz"})
     assert response.status_code == 200
     assert response.json() == {"status": "success", "channel": "xyz"}
@@ -130,5 +129,4 @@
 
 def test_mcp_stream_missing_origin():
     response = client.get("/mcp")
-    assert response.status_code == 403
->>>>>>> 2d2b3c9f
+    assert response.status_code == 403