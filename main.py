--- conflicted
+++ resolved
@@ -1,13 +1,11 @@
 from fastapi import FastAPI, HTTPException, Request
 from fastapi.responses import StreamingResponse
 from pydantic import BaseModel
-<<<<<<< HEAD
 import asyncio
 import json
-=======
+
 import logging
 from typing import Optional
->>>>>>> 5e1ffe8a
 
 import warpcast_api
 
@@ -83,7 +81,6 @@
     channel_id: str
 
 
-<<<<<<< HEAD
 async def _event_generator(queue: asyncio.Queue):
     """Yield server-sent events from the queue."""
     try:
@@ -138,7 +135,7 @@
         return {"status": "ok"}
 
     raise HTTPException(status_code=404, detail="Method not found")
-=======
+    
 class HandshakeRequest(BaseModel):
     """Payload for MCP handshake."""
     client: Optional[str] = None
@@ -152,8 +149,6 @@
         "server": "warpcast-mcp-server",
         "protocol_version": req.protocol_version,
     }
->>>>>>> 5e1ffe8a
-
 
 @app.post("/post-cast")
 def post_cast(req: CastRequest):
