--- conflicted
+++ resolved
@@ -47,7 +47,6 @@
    ```bash
    pip install -r requirements.txt
    ```
-<<<<<<< HEAD
 2. Obtain a Warpcast API token and export it as an environment variable:
    - Log in to [Warpcast](https://warpcast.com/) and open **Settings \> Developer**.
    - Click **Create API Token** and copy the value.
@@ -55,11 +54,10 @@
      ```bash
      export WARPCAST_API_TOKEN=YOUR_TOKEN
      ```
-=======
-2. Provide your Warpcast API token. You can either set the
+ You can either set the
    `WARPCAST_API_TOKEN` environment variable or supply it in the `env`
    section of Claude's configuration (see below).
->>>>>>> f22c98a1
+   
 3. Start the server:
    ```bash
    uvicorn main:app --reload
@@ -88,14 +86,10 @@
         "main:app",
         "--port",
         "8000"
-<<<<<<< HEAD
-      ]
-=======
       ],
       "env": {
         "WARPCAST_API_TOKEN": "YOUR_API_TOKEN"
       }
->>>>>>> f22c98a1
     }
   }
 }
